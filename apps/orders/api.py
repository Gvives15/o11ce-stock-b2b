--- conflicted
+++ resolved
@@ -1,4 +1,3 @@
-<<<<<<< HEAD
 """API endpoints for order operations."""
 
 from ninja import Router
@@ -12,9 +11,4 @@
 def api_checkout(request, order_id: int) -> dict:
     """Process a checkout with no items for demonstration purposes."""
     order = checkout(order_id, [])
-    return {"order": order}
-=======
-from ninja import Router
-
-router = Router()
->>>>>>> 4652eded
+    return {"order": order}